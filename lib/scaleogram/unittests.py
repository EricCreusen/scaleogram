--- conflicted
+++ resolved
@@ -46,17 +46,10 @@
     def test_accessors(self):
         default = get_default_wavelet()
         new_default = "mexh"
-<<<<<<< HEAD
         set_default(new_default)
         self.assertEquals(new_default, get_default())
         set_default(default) # restore original value
         self.assertTrue(default == get_default())
-=======
-        set_default_wavelet(new_default)
-        assert(new_default == get_default_wavelet())
-        set_default_wavelet(default) # restore original value
-        assert(default == get_default_wavelet())
->>>>>>> aa07593a
 
 
 
